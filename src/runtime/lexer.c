#include <stdio.h>
#include "runtime/lexer.h"
#include "tree_sitter/parser.h"
#include "runtime/tree.h"
#include "runtime/length.h"
#include "runtime/debugger.h"
#include "utf8proc.h"

#define LOG(...)                                                     \
  if (self->debugger.debug_fn) {                                     \
    snprintf(self->debug_buffer, TS_DEBUG_BUFFER_SIZE, __VA_ARGS__); \
    self->debugger.debug_fn(self->debugger.payload, TSDebugTypeLex,  \
                            self->debug_buffer);                     \
  }

#define LOG_LOOKAHEAD()                                                      \
  LOG((0 < self->lookahead && self->lookahead < 256) ? "lookahead char:'%c'" \
                                                     : "lookahead char:%d",  \
      self->lookahead);

static const char *empty_chunk = "";

static void ts_lexer__get_chunk(TSLexer *self) {
  TSInput input = self->input;
  if (!self->chunk ||
      self->current_position.bytes != self->chunk_start + self->chunk_size)
    input.seek_fn(input.payload, self->current_position);

  self->chunk_start = self->current_position.bytes;
  self->chunk = input.read_fn(input.payload, &self->chunk_size);
  if (!self->chunk_size)
    self->chunk = empty_chunk;
}

static void ts_lexer__get_lookahead(TSLexer *self) {
  size_t position_in_chunk = self->current_position.bytes - self->chunk_start;
  self->lookahead_size = utf8proc_iterate(
    (const uint8_t *)self->chunk + position_in_chunk,
    self->chunk_size - position_in_chunk + 1, &self->lookahead);
  LOG_LOOKAHEAD();
}

static void ts_lexer__start(TSLexer *self, TSStateId lex_state) {
  LOG("start_lex state:%d, pos:%lu", lex_state, self->current_position.chars);
  LOG_LOOKAHEAD();

  if (!self->chunk)
    ts_lexer__get_chunk(self);
  if (!self->lookahead_size)
    ts_lexer__get_lookahead(self);
}

static void ts_lexer__start_token(TSLexer *self) {
  LOG("start_token chars:%lu", self->current_position.chars);
  self->token_start_position = self->current_position;

  DEBUG("start_token row:%lu", self->current_point.row);
  DEBUG("start_token column:%lu", self->current_point.column);
  self->token_start_point = self->current_point;
}

static bool ts_lexer__advance(TSLexer *self, TSStateId state) {
  LOG("advance state:%d", state);

  if (self->chunk == empty_chunk)
    return false;

  if (self->lookahead_size) {
    self->current_position.bytes += self->lookahead_size;
    self->current_position.chars += 1;

		if (self->lookahead == '\n') {
			self->current_point.row += 1;
			self->current_point.column = 0;
		} else {
			self->current_point.column += 1;
		}
  }

  if (self->current_position.bytes >= self->chunk_start + self->chunk_size)
    ts_lexer__get_chunk(self);

  ts_lexer__get_lookahead(self);
  return true;
}

static TSTree *ts_lexer__accept(TSLexer *self, TSSymbol symbol,
                                TSNodeType node_type, const char *symbol_name) {
  TSLength size =
    ts_length_sub(self->current_position, self->token_start_position);
  TSLength padding =
    ts_length_sub(self->token_start_position, self->token_end_position);
  self->token_end_position = self->current_position;

  TSPoint size_point = ts_point_sub(self->current_point, self ->token_start_point);
  TSPoint padding_point = ts_point_sub(self->token_start_point, self->token_end_point);
	self->token_end_point = self->current_point;

  if (symbol == ts_builtin_sym_error) {
<<<<<<< HEAD
    DEBUG("error_char");
    return ts_tree_make_error(size, padding, size_point,
															padding_point, self->lookahead);
  } else {
    DEBUG("accept_token sym:%s", symbol_name);
    return ts_tree_make_leaf(symbol, padding, size,
														 padding_point,
														 size_point, node_type);
=======
    LOG("error_char");
    return ts_tree_make_error(size, padding, self->lookahead);
  } else {
    LOG("accept_token sym:%s", symbol_name);
    return ts_tree_make_leaf(symbol, padding, size, node_type);
>>>>>>> ce27c2ee
  }
}

/*
 *  The lexer's methods are stored as struct fields so that generated parsers
 *  can call them without needing to be linked against this library.
 */

TSLexer ts_lexer_make() {
  TSLexer result = (TSLexer){
    .start_fn = ts_lexer__start,
    .start_token_fn = ts_lexer__start_token,
    .advance_fn = ts_lexer__advance,
    .accept_fn = ts_lexer__accept,
    .chunk = NULL,
    .chunk_start = 0,
    .debugger = ts_debugger_null(),
  };
  ts_lexer_reset(&result, ts_length_zero(), ts_point_zero());
  return result;
}

<<<<<<< HEAD
void ts_lexer_reset(TSLexer *self, TSLength position, TSPoint point) {
=======
void ts_lexer_reset(TSLexer *self, TSLength position) {
  if (ts_length_eq(position, self->current_position))
    return;

>>>>>>> ce27c2ee
  self->token_start_position = position;
  self->token_end_position = position;
  self->current_position = position;

  self->token_start_point = point;
  self->token_end_point = point;
  self->current_point = point;

  self->chunk = 0;
  self->chunk_start = 0;
  self->chunk_size = 0;
  self->lookahead_size = 0;
  self->lookahead = 0;
}<|MERGE_RESOLUTION|>--- conflicted
+++ resolved
@@ -97,22 +97,11 @@
 	self->token_end_point = self->current_point;
 
   if (symbol == ts_builtin_sym_error) {
-<<<<<<< HEAD
-    DEBUG("error_char");
-    return ts_tree_make_error(size, padding, size_point,
-															padding_point, self->lookahead);
-  } else {
-    DEBUG("accept_token sym:%s", symbol_name);
-    return ts_tree_make_leaf(symbol, padding, size,
-														 padding_point,
-														 size_point, node_type);
-=======
     LOG("error_char");
-    return ts_tree_make_error(size, padding, self->lookahead);
+    return ts_tree_make_error(size, padding, size_point, padding_point, self->lookahead);
   } else {
     LOG("accept_token sym:%s", symbol_name);
-    return ts_tree_make_leaf(symbol, padding, size, node_type);
->>>>>>> ce27c2ee
+    return ts_tree_make_leaf(symbol, padding, size, padding_point, size_point, node_type);
   }
 }
 
@@ -135,14 +124,10 @@
   return result;
 }
 
-<<<<<<< HEAD
 void ts_lexer_reset(TSLexer *self, TSLength position, TSPoint point) {
-=======
-void ts_lexer_reset(TSLexer *self, TSLength position) {
   if (ts_length_eq(position, self->current_position))
     return;
 
->>>>>>> ce27c2ee
   self->token_start_position = position;
   self->token_end_position = position;
   self->current_position = position;

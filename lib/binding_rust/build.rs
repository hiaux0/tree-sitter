use std::path::{Path, PathBuf};
use std::{env, fs};

fn main() {
    let out_dir = PathBuf::from(env::var("OUT_DIR").unwrap());

    println!("cargo:rerun-if-env-changed=TREE_SITTER_STATIC_ANALYSIS");
    if env::var("TREE_SITTER_STATIC_ANALYSIS").is_ok() {
        if let (Some(clang_path), Some(scan_build_path)) = (which("clang"), which("scan-build")) {
            let clang_path = clang_path.to_str().unwrap();
            let scan_build_path = scan_build_path.to_str().unwrap();
            env::set_var(
                "CC",
                format!("{scan_build_path} -analyze-headers --use-analyzer={clang_path} cc",),
            );
        }
    }

    #[cfg(feature = "bindgen")]
    generate_bindings(&out_dir);

    fs::copy(
        "src/wasm/stdlib-symbols.txt",
        out_dir.join("stdlib-symbols.txt"),
    )
    .unwrap();

    let mut config = cc::Build::new();

    println!("cargo:rerun-if-env-changed=CARGO_FEATURE_WASM");
    if env::var("CARGO_FEATURE_WASM").is_ok() {
        config.define("TREE_SITTER_FEATURE_WASM", "");
    }

    let src_path = Path::new("src");
    for entry in fs::read_dir(src_path).unwrap() {
        let entry = entry.unwrap();
        let path = src_path.join(entry.file_name());
        println!("cargo:rerun-if-changed={}", path.to_str().unwrap());
    }

    config
        .flag_if_supported("-std=c99")
        .flag_if_supported("-fvisibility=hidden")
        .flag_if_supported("-Wshadow")
        .flag_if_supported("-Wno-unused-parameter")
        .include(src_path)
        .include(src_path.join("wasm"))
        .include("include")
        .file(src_path.join("lib.c"))
        .compile("tree-sitter");
}

#[cfg(feature = "bindgen")]
fn generate_bindings(out_dir: &PathBuf) {
    const HEADER_PATH: &str = "include/tree_sitter/api.h";

    println!("cargo:rerun-if-changed={}", HEADER_PATH);

    let no_copy = [
        "TSInput",
        "TSLanguage",
        "TSLogger",
        "TSLookaheadIterator",
        "TSParser",
        "TSTree",
        "TSQuery",
        "TSQueryCursor",
        "TSQueryCapture",
        "TSQueryMatch",
        "TSQueryPredicateStep",
    ];

    let bindings = bindgen::Builder::default()
        .header(HEADER_PATH)
        .layout_tests(false)
        .allowlist_type("^TS.*")
        .allowlist_function("^ts_.*")
        .allowlist_var("^TREE_SITTER.*")
        .no_copy(no_copy.join("|"))
        .prepend_enum_name(false)
        .generate()
        .expect("Failed to generate bindings");

    let bindings_rs = out_dir.join("bindings.rs");
<<<<<<< HEAD
    bindings.write_to_file(&bindings_rs).expect(&*format!(
        "Failed to write bindings into path: {bindings_rs:?}"
    ));
=======

    bindings
        .write_to_file(&bindings_rs)
        .unwrap_or_else(|_| panic!("Failed to write bindings into path: {bindings_rs:?}"));
>>>>>>> 03abb617
}

fn which(exe_name: impl AsRef<Path>) -> Option<PathBuf> {
    env::var_os("PATH").and_then(|paths| {
        env::split_paths(&paths).find_map(|dir| {
            let full_path = dir.join(&exe_name);
            if full_path.is_file() {
                Some(full_path)
            } else {
                None
            }
        })
    })
}<|MERGE_RESOLUTION|>--- conflicted
+++ resolved
@@ -83,16 +83,9 @@
         .expect("Failed to generate bindings");
 
     let bindings_rs = out_dir.join("bindings.rs");
-<<<<<<< HEAD
-    bindings.write_to_file(&bindings_rs).expect(&*format!(
-        "Failed to write bindings into path: {bindings_rs:?}"
-    ));
-=======
-
     bindings
         .write_to_file(&bindings_rs)
         .unwrap_or_else(|_| panic!("Failed to write bindings into path: {bindings_rs:?}"));
->>>>>>> 03abb617
 }
 
 fn which(exe_name: impl AsRef<Path>) -> Option<PathBuf> {
